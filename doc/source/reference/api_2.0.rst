*********************************
Version 2.0 notes and API changes
*********************************

This page includes more detailed release information and API changes from
NetworkX 1.9 to NetworkX 2.0.

Please send comments and questions to the networkx-discuss mailing list:
<http://groups.google.com/group/networkx-discuss>.

New functionalities
-------------------

* [`#823 <https://github.com/networkx/networkx/pull/823>`_]
  A ``enumerate_all_cliques`` function is added in the clique package
  (``networkx.algorithms.clique``) for enumerating all cliques (including
  nonmaximal ones) of undirected graphs.

* [`#1105 <https://github.com/networkx/networkx/pull/1105>`_]
  A coloring package (``networkx.algorithms.coloring``) is created for
  graph coloring algorithms. Initially, a ``greedy_color`` function is
  provided for coloring graphs using various greedy heuristics.

* [`#1193 <https://github.com/networkx/networkx/pull/1193>`_]
  A new generator ``edge_dfs``, added to ``networkx.algorithms.traversal``,
  implements a depth-first traversal of the edges in a graph. This complements
  functionality provided by a depth-first traversal of the nodes in a graph.
  For multigraphs, it allows the user to know precisely which edges were
  followed in a traversal. All NetworkX graph types are supported. A traversal
  can also reverse edge orientations or ignore them.

* [`#1194 <https://github.com/networkx/networkx/pull/1194>`_]
  A ``find_cycle`` function is added to the ``networkx.algorithms.cycles``
  package to find a cycle in a graph. Edge orientations can be optionally
  reversed or ignored.

* [`#1210 <https://github.com/networkx/networkx/pull/1210>`_]
  Add a random generator for the duplication-divergence model.

* [`#1241 <https://github.com/networkx/networkx/pull/1241>`_]
  A new ``networkx.algorithms.dominance`` package is added for
  dominance/dominator algorithms on directed graphs. It contains a
  ``immediate_dominators`` function for computing immediate
  dominators/dominator trees and a ``dominance_frontiers`` function for
  computing dominance frontiers.

* [`#1269 <https://github.com/networkx/networkx/pull/1269>`_]
  The GML reader/parser and writer/generator are rewritten to remove the
  dependence on pyparsing and enable handling of arbitrary graph data.

* [`#1280 <https://github.com/networkx/networkx/pull/1280>`_]
  The network simplex method in the ``networkx.algorithms.flow`` package is
  rewritten to improve its performance and support multi- and disconnected
  networks. For some cases, the new implementation is two or three orders of
  magnitude faster than the old implementation.

* [`#1286 <https://github.com/networkx/networkx/pull/1286>`_]
  Added the Margulis--Gabber--Galil graph to ``networkx.generators``.

* [`#1306 <https://github.com/networkx/networkx/pull/1306>`_]
  Added the chordal p-cycle graph, a mildly explicit algebraic construction
  of a family of 3-regular expander graphs. Also, moves both the existing
  expander graph generator function (for the Margulis-Gabber-Galil
  expander) and the new chordal cycle graph function to a new module,
  ``networkx.generators.expanders``.

* [`#1314 <https://github.com/networkx/networkx/pull/1314>`_]
  Allow overwriting of base class dict with dict-like:
  OrderedGraph, ThinGraph, LogGraph, etc.

* [`#1321 <https://github.com/networkx/networkx/pull/1321>`_]
  Added ``to_pandas_dataframe`` and ``from_pandas_dataframe``.

* [`#1322 <https://github.com/networkx/networkx/pull/1322>`_]
  Added the Hopcroft--Karp algorithm for finding a maximum cardinality
  matching in bipartite graphs.

* [`#1336 <https://github.com/networkx/networkx/pull/1336>`_]
  Expanded data keyword in G.edges and added default keyword.

* [`#1338 <https://github.com/networkx/networkx/pull/1338>`_]
  Added support for finding optimum branchings and arborescences.

<<<<<<< HEAD
* [`#1354 <https://github.com/networkx/networkx/pull/1354>`_]
  Expanded layout functions to add flexibility for drawing subsets of nodes
  with distinct layouts and for centering each layout around given
  coordinates.

* [`#1356 <https://github.com/networkx/networkx/pull/1356>`_]
  Added ordered variants of default graph class.

* [`#1360 <https://github.com/networkx/networkx/pull/1360>`_]
  Added harmonic centrality to ``network.algorithms.centrality``.

* [`#1390 <https://github.com/networkx/networkx/pull/1390>`_]
  The ``generators.bipartite`` have been moved to
  ``algorithms.bipartite.generators``. The functions are not imported in the
  main  namespace, so to use it, the bipartite package has to be imported.

* [`#1405 <https://github.com/networkx/networkx/pull/1405>`_]
  Added fast approximation for node connectivity based on White and
  Newman's approximation algorithm for finding node independent paths
  between two nodes.

* [`#1413 <https://github.com/networkx/networkx/pull/1413>`_]
  Added transitive closure and antichains function for directed acyclic
  graphs in ``algorithms.dag``.

* [`#1425 <https://github.com/networkx/networkx/pull/1425>`_]
  Added generator function for the complete multipartite graph.

* [`#1427 <https://github.com/networkx/networkx/pull/1427>`_]
  Added nonisomorphic trees generator.

* [`#1436 <https://github.com/networkx/networkx/pull/1436>`_]
  Added a generator function for circulant graphs to the
  ``networkx.generators.classic`` module.

* [`#1437 <https://github.com/networkx/networkx/pull/1437>`_]
  Added function for computing quotient graphs; also created a new module,
  ``networkx.algorithms.minors``.

* [`#1438 <https://github.com/networkx/networkx/pull/1438>`_]
  Added longest_path and longest_path_length for DAG.

* [`#1439 <https://github.com/networkx/networkx/pull/1439>`_]
  Added node and edge contraction functions to
  :mod:`networkx.algorithms.minors`.

* [`#1445 <https://github.com/networkx/networkx/pull/1448>`_]
  Added a new modularity matrix module to ``networkx.linalg``,
  and associated spectrum functions to the ``networkx.linalg.spectrum``
  module.

* [`#1455 <https://github.com/networkx/networkx/pull/1455>`_]
  Added the directed modularity matrix to the
  ``networkx.linalg.modularity_matrix`` module.

* [`#1447 <https://github.com/networkx/networkx/pull/1447>`_]
  Added function to generate all simple paths starting with the shortest
  ones based on Yen's algorithm for finding k shortest paths at
  ``algorithms.simple_paths``.

* [`#1474 <https://github.com/networkx/networkx/pull/1474>`_]
  Adds ``triadic_census`` function; also creates a new module,
  :mod:`networkx.algorithms.triads`.

* [`#1476 <https://github.com/networkx/networkx/pull/1476>`_]
  Adds functions for testing if a graph has weighted or negatively weighted
  edges. Also adds a function for testing if a graph is empty. These are
  ``is_weighted``, ``is_negatively_weighted``, and ``is_empty``.
=======
* [`#1340 <https://github.com/networkx/networkx/pull/1340>`_]
  Added a ``from_pandas_dataframe`` function that accepts Pandas DataFrames
  and returns a new graph object. At a minimum, the DataFrame must have two
  columns, which define the nodes that make up an edge. However, the function
  can also process an arbitrary number of additional columns as edge
  attributes, such as 'weight'. 
>>>>>>> 92fc0ad4

Removed functionalities
-----------------------

* [`#1236 <https://github.com/networkx/networkx/pull/1236>`_]
  The legacy ``ford_fulkerson`` maximum flow function is removed. Use
  ``edmonds_karp`` instead.

Miscellaneous changes
---------------------

* [`#1192 <https://github.com/networkx/networkx/pull/1192>`_]
  Support for Python 2.6 is dropped.<|MERGE_RESOLUTION|>--- conflicted
+++ resolved
@@ -81,7 +81,13 @@
 * [`#1338 <https://github.com/networkx/networkx/pull/1338>`_]
   Added support for finding optimum branchings and arborescences.
 
-<<<<<<< HEAD
+* [`#1340 <https://github.com/networkx/networkx/pull/1340>`_]
+  Added a ``from_pandas_dataframe`` function that accepts Pandas DataFrames
+  and returns a new graph object. At a minimum, the DataFrame must have two
+  columns, which define the nodes that make up an edge. However, the function
+  can also process an arbitrary number of additional columns as edge
+  attributes, such as 'weight'.
+
 * [`#1354 <https://github.com/networkx/networkx/pull/1354>`_]
   Expanded layout functions to add flexibility for drawing subsets of nodes
   with distinct layouts and for centering each layout around given
@@ -150,14 +156,6 @@
   Adds functions for testing if a graph has weighted or negatively weighted
   edges. Also adds a function for testing if a graph is empty. These are
   ``is_weighted``, ``is_negatively_weighted``, and ``is_empty``.
-=======
-* [`#1340 <https://github.com/networkx/networkx/pull/1340>`_]
-  Added a ``from_pandas_dataframe`` function that accepts Pandas DataFrames
-  and returns a new graph object. At a minimum, the DataFrame must have two
-  columns, which define the nodes that make up an edge. However, the function
-  can also process an arbitrary number of additional columns as edge
-  attributes, such as 'weight'. 
->>>>>>> 92fc0ad4
 
 Removed functionalities
 -----------------------
